{
  	"name": "swifttestfilegen",
<<<<<<< HEAD
	"displayName": "Swift Test File Generator",
	"description": "Generates test files from Swift Package Manager target files",
	"version": "0.3.3",
	"author": "LuizZak",
	"publisher": "LuizZak",
	"license": "MIT",
	"icon": "icon.png",
	"engines": {
		"vscode": "^1.63.0"
	},
	"categories": [
		"Testing", "Other"
	],
	"activationEvents": [
		"workspaceContains:Package.swift",
		"onLanguage:swift"
	],
	"repository": {
		"type": "git",
		"url": "https://github.com/LuizZak/SwiftTestFileGen.git"
	},
	"keywords": [
		"swift",
		"test",
		"file",
		"generator",
		"generating",
		"generation",
		"testing",
		"unit test"
	],
	"main": "./out/extension.js",
	"contributes": {
		"commands": [
			{
				"command": "swifttestfilegen.generateTestFiles",
				"title": "SwiftTestFileGen: Generate Test File(s)...",
				"shortTitle": "Generate Test File(s)..."
			},
			{
				"command": "swifttestfilegen.gotoTestFile",
				"title": "SwiftTestFileGen: Go to Test File...",
				"shortTitle": "Go to Test File..."
			}
		],
		"menus": {
			"explorer/context": [
				{
					"command": "swifttestfilegen.generateTestFiles",
					"when": "resourceExtname == .swift || explorerResourceIsFolder"
				}
			]
		},
		"configuration": {
			"title": "Swift Test File Generator",
			"properties": {
				"swiftTestFileGen.gotoTestFile.useFilenameHeuristics": {
					"type": "boolean",
					"default": false,
					"description": "Whether to use simple <FileName>.swift -> <FileName><Suffix>.swift heuristics (according to heuristicFilenamePattern) to find test files, instead of querying through the package manifest for paths. If enabled, it might increase the speed of file switching at the cost of accuracy on projects with multiple Package.swift manifests."
				},
				"swiftTestFileGen.gotoTestFile.heuristicFilenamePattern": {
					"type": ["array", "string"],
					"default": "$1Tests",
					"description": "A string template-like pattern string or array of patterns that contain a '$1' for substituting the original source file name and searching all workspace files. Pattern is applied to filenames only, before the '.swift' extension, and is case-sensitive. Any special character is stripped from the file name after the placeholder is replaced and before the file is created. Ignored if `useFilenameHeuristics` is false."
				},
				"swiftTestFileGen.fileGen.confirmation": {
					"type": "string",
					"default": "always",
					"enum": [
						"always",
						"onlyIfMultiFile",
						"onlyOnDirectories",
						"never"
					],
					"enumDescriptions": [
						"Always requests confirmation of changes through a Refactor Preview window",
						"Only requests confirmation if more than one file is selected, or if the selected item is a directory",
						"Only requests confirmation if the selection contains one or more directories",
						"Never requests confirmation; always create test files straight away"
					],
					"description": "Whether to request confirmation of changes through a Refactor Preview window while creating files, or apply changes immediately after invoking the file generation command."
				},
				"swiftTestFileGen.fileGen.emitImportDeclarations": {
					"type": "string",
					"default": "never",
					"enum": [
						"always",
						"explicitDependenciesOnly",
						"never"
					],
					"enumDescriptions": [
						"Always emit 'import <Module>', mirroring imports on original file.",
						"Only emit 'import <Module>' for modules that are explicit dependencies in original package manifest.",
						"Never emit 'import <Module>', other than the module being tested and XCTest."
					],
					"description": "Whether to detect and emit import declarations from the original Swift file in generated test files."
				}
			}
		}
	},
	"scripts": {
		"vscode:prepublish": "npm run compile",
		"compile": "tsc -p ./",
		"watch": "tsc -watch -p ./",
		"pretest": "npm run compile && npm run lint",
		"lint": "eslint src --ext ts",
		"test": "node ./out/test/runTest.js"
	},
	"devDependencies": {
		"@types/vscode": "^1.63.0",
		"@types/glob": "^7.2.0",
		"@types/mocha": "^9.0.0",
		"@types/node": "14.x",
		"@typescript-eslint/eslint-plugin": "^5.9.1",
		"@typescript-eslint/parser": "^5.9.1",
		"eslint": "^8.6.0",
		"glob": "^7.2.0",
		"minimatch": "3.0.4",
		"mocha": "^9.1.3",
		"typescript": "^4.5.4",
		"@vscode/test-electron": "^2.0.3"
	}
=======
  	"displayName": "Swift Test File Generator",
  	"description": "Generates test files from Swift Package Manager target files",
  	"version": "0.3.5",
  	"author": "LuizZak",
  	"publisher": "LuizZak",
  	"license": "MIT",
  	"icon": "icon.png",
  	"engines": {
  	  	"vscode": "^1.74.0"
  	},
  	"categories": [
  	  	"Testing",
  	  	"Other"
  	],
  	"activationEvents": [
  	  	"workspaceContains:Package.swift",
  	  	"onLanguage:swift"
  	],
  	"repository": {
  	  	"type": "git",
  	  	"url": "https://github.com/LuizZak/SwiftTestFileGen.git"
  	},
  	"keywords": [
  	  	"swift",
  	  	"test",
  	  	"file",
  	  	"generator",
  	  	"generating",
  	  	"generation",
  	  	"testing",
  	  	"unit test"
  	],
  	"main": "./out/extension.js",
  	"contributes": {
  	  	"commands": [
  	  	  	{
  	  	  	  	"command": "swifttestfilegen.generateTestFiles",
  	  	  	  	"title": "SwiftTestFileGen: Generate Test File(s)...",
  	  	  	  	"shortTitle": "Generate Test File(s)..."
  	  	  	},
  	  	  	{
  	  	  	  	"command": "swifttestfilegen.gotoTestFile",
  	  	  	  	"title": "SwiftTestFileGen: Go to Test File...",
  	  	  	  	"shortTitle": "Go to Test File..."
  	  	  	}
  	  	],
  	  	"menus": {
  	  	  	"explorer/context": [
  	  	  	  	{
  	  	  	  	  	"command": "swifttestfilegen.generateTestFiles",
  	  	  	  	  	"when": "resourceExtname == .swift || explorerResourceIsFolder"
  	  	  	  	}
  	  	  	]
  	  	},
  	  	"configuration": {
  	  	  	"title": "Swift Test File Generator",
  	  	  	"properties": {
  	  	  	  	"swiftTestFileGen.gotoTestFile.useFilenameHeuristics": {
  	  	  	  	  	"type": "boolean",
  	  	  	  	  	"default": false,
  	  	  	  	  	"description": "Whether to use simple (filename).swift -> (filename)(suffix).swift heuristics (according to heuristicFilenamePattern) to find test files, instead of querying through the package manifest for paths. If enabled, it might increase the speed of file switching at the cost of accuracy on projects with multiple Package.swift manifests."
  	  	  	  	},
  	  	  	  	"swiftTestFileGen.gotoTestFile.heuristicFilenamePattern": {
  	  	  	  	  	"type": [
  	  	  	  	  	  	"array",
  	  	  	  	  	  	"string"
  	  	  	  	  	],
  	  	  	  	  	"default": "$1Tests",
  	  	  	  	  	"description": "A string template-like pattern string or array of patterns that contain a '$1' for substituting the original source file name and searching all workspace files. Pattern is applied to filenames only, before the '.swift' extension, and is case-sensitive. Any special character is stripped from the file name after the placeholder is replaced and before the file is created. Ignored if `useFilenameHeuristics` is false."
  	  	  	  	},
  	  	  	  	"swiftTestFileGen.fileGen.confirmation": {
  	  	  	  	  	"type": "string",
  	  	  	  	  	"default": "always",
  	  	  	  	  	"enum": [
  	  	  	  	  	  	"always",
  	  	  	  	  	  	"onlyIfMultiFile",
  	  	  	  	  	  	"onlyOnDirectories",
  	  	  	  	  	  	"never"
  	  	  	  	  	],
  	  	  	  	  	"enumDescriptions": [
  	  	  	  	  	  	"Always requests confirmation of changes through a Refactor Preview window",
  	  	  	  	  	  	"Only requests confirmation if more than one file is selected, or if the selected item is a directory",
  	  	  	  	  	  	"Only requests confirmation if the selection contains one or more directories",
  	  	  	  	  	  	"Never requests confirmation; always create test files straight away"
  	  	  	  	  	],
  	  	  	  	  	"description": "Whether to request confirmation of changes through a Refactor Preview window while creating files, or apply changes immediately after invoking the file generation command."
  	  	  	  	}
  	  	  	}
  	  	}
  	},
  	"scripts": {
  	  	"vscode:prepublish": "npm run compile",
  	  	"compile": "tsc -p ./",
  	  	"watch": "tsc -watch -p ./",
  	  	"pretest": "npm run compile && npm run lint",
  	  	"lint": "eslint src --ext ts",
  	  	"test": "node ./out/test/runTest.js"
  	},
  	"devDependencies": {
  	  	"@types/glob": "^8.0.0",
  	  	"@types/mocha": "^10.0.1",
  	  	"@types/node": "14.x",
  	  	"@types/vscode": "^1.74.0",
  	  	"@typescript-eslint/eslint-plugin": "^5.46.0",
  	  	"@typescript-eslint/parser": "^5.46.0",
  	  	"@vscode/test-electron": "^2.2.1",
  	  	"eslint": "^8.29.0",
  	  	"glob": "^8.0.3",
  	  	"minimatch": "^5.1.1",
  	  	"mocha": "^10.2.0",
  	  	"typescript": "^4.9.4"
  	}
>>>>>>> 59f1d8e5
}<|MERGE_RESOLUTION|>--- conflicted
+++ resolved
@@ -1,130 +1,5 @@
 {
   	"name": "swifttestfilegen",
-<<<<<<< HEAD
-	"displayName": "Swift Test File Generator",
-	"description": "Generates test files from Swift Package Manager target files",
-	"version": "0.3.3",
-	"author": "LuizZak",
-	"publisher": "LuizZak",
-	"license": "MIT",
-	"icon": "icon.png",
-	"engines": {
-		"vscode": "^1.63.0"
-	},
-	"categories": [
-		"Testing", "Other"
-	],
-	"activationEvents": [
-		"workspaceContains:Package.swift",
-		"onLanguage:swift"
-	],
-	"repository": {
-		"type": "git",
-		"url": "https://github.com/LuizZak/SwiftTestFileGen.git"
-	},
-	"keywords": [
-		"swift",
-		"test",
-		"file",
-		"generator",
-		"generating",
-		"generation",
-		"testing",
-		"unit test"
-	],
-	"main": "./out/extension.js",
-	"contributes": {
-		"commands": [
-			{
-				"command": "swifttestfilegen.generateTestFiles",
-				"title": "SwiftTestFileGen: Generate Test File(s)...",
-				"shortTitle": "Generate Test File(s)..."
-			},
-			{
-				"command": "swifttestfilegen.gotoTestFile",
-				"title": "SwiftTestFileGen: Go to Test File...",
-				"shortTitle": "Go to Test File..."
-			}
-		],
-		"menus": {
-			"explorer/context": [
-				{
-					"command": "swifttestfilegen.generateTestFiles",
-					"when": "resourceExtname == .swift || explorerResourceIsFolder"
-				}
-			]
-		},
-		"configuration": {
-			"title": "Swift Test File Generator",
-			"properties": {
-				"swiftTestFileGen.gotoTestFile.useFilenameHeuristics": {
-					"type": "boolean",
-					"default": false,
-					"description": "Whether to use simple <FileName>.swift -> <FileName><Suffix>.swift heuristics (according to heuristicFilenamePattern) to find test files, instead of querying through the package manifest for paths. If enabled, it might increase the speed of file switching at the cost of accuracy on projects with multiple Package.swift manifests."
-				},
-				"swiftTestFileGen.gotoTestFile.heuristicFilenamePattern": {
-					"type": ["array", "string"],
-					"default": "$1Tests",
-					"description": "A string template-like pattern string or array of patterns that contain a '$1' for substituting the original source file name and searching all workspace files. Pattern is applied to filenames only, before the '.swift' extension, and is case-sensitive. Any special character is stripped from the file name after the placeholder is replaced and before the file is created. Ignored if `useFilenameHeuristics` is false."
-				},
-				"swiftTestFileGen.fileGen.confirmation": {
-					"type": "string",
-					"default": "always",
-					"enum": [
-						"always",
-						"onlyIfMultiFile",
-						"onlyOnDirectories",
-						"never"
-					],
-					"enumDescriptions": [
-						"Always requests confirmation of changes through a Refactor Preview window",
-						"Only requests confirmation if more than one file is selected, or if the selected item is a directory",
-						"Only requests confirmation if the selection contains one or more directories",
-						"Never requests confirmation; always create test files straight away"
-					],
-					"description": "Whether to request confirmation of changes through a Refactor Preview window while creating files, or apply changes immediately after invoking the file generation command."
-				},
-				"swiftTestFileGen.fileGen.emitImportDeclarations": {
-					"type": "string",
-					"default": "never",
-					"enum": [
-						"always",
-						"explicitDependenciesOnly",
-						"never"
-					],
-					"enumDescriptions": [
-						"Always emit 'import <Module>', mirroring imports on original file.",
-						"Only emit 'import <Module>' for modules that are explicit dependencies in original package manifest.",
-						"Never emit 'import <Module>', other than the module being tested and XCTest."
-					],
-					"description": "Whether to detect and emit import declarations from the original Swift file in generated test files."
-				}
-			}
-		}
-	},
-	"scripts": {
-		"vscode:prepublish": "npm run compile",
-		"compile": "tsc -p ./",
-		"watch": "tsc -watch -p ./",
-		"pretest": "npm run compile && npm run lint",
-		"lint": "eslint src --ext ts",
-		"test": "node ./out/test/runTest.js"
-	},
-	"devDependencies": {
-		"@types/vscode": "^1.63.0",
-		"@types/glob": "^7.2.0",
-		"@types/mocha": "^9.0.0",
-		"@types/node": "14.x",
-		"@typescript-eslint/eslint-plugin": "^5.9.1",
-		"@typescript-eslint/parser": "^5.9.1",
-		"eslint": "^8.6.0",
-		"glob": "^7.2.0",
-		"minimatch": "3.0.4",
-		"mocha": "^9.1.3",
-		"typescript": "^4.5.4",
-		"@vscode/test-electron": "^2.0.3"
-	}
-=======
   	"displayName": "Swift Test File Generator",
   	"description": "Generates test files from Swift Package Manager target files",
   	"version": "0.3.5",
@@ -211,7 +86,22 @@
   	  	  	  	  	  	"Never requests confirmation; always create test files straight away"
   	  	  	  	  	],
   	  	  	  	  	"description": "Whether to request confirmation of changes through a Refactor Preview window while creating files, or apply changes immediately after invoking the file generation command."
-  	  	  	  	}
+  	  	  	  	},
+				"swiftTestFileGen.fileGen.emitImportDeclarations": {
+					"type": "string",
+					"default": "never",
+					"enum": [
+						"always",
+						"explicitDependenciesOnly",
+						"never"
+					],
+					"enumDescriptions": [
+						"Always emit 'import <Module>', mirroring imports on original file.",
+						"Only emit 'import <Module>' for modules that are explicit dependencies in original package manifest.",
+						"Never emit 'import <Module>', other than the module being tested and XCTest."
+					],
+					"description": "Whether to detect and emit import declarations from the original Swift file in generated test files."
+				}
   	  	  	}
   	  	}
   	},
@@ -237,5 +127,4 @@
   	  	"mocha": "^10.2.0",
   	  	"typescript": "^4.9.4"
   	}
->>>>>>> 59f1d8e5
 }