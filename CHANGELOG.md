# Change Log

All notable changes to the "Swift Test File Generator" extension will be documented in this file.

<<<<<<< HEAD
## [import-detection]

- Adding `swiftTestFileGen.fileGen.emitImportDeclarations` configuration that enabled mirroring certain import declarations from the original source file into the test file.

## [master]
=======
## [0.4.1]

- Adding a "[(current)/(total)]" progress to some steps of test file generation progress reporting.
- Improving speed that large number of files are mapped to their respective Swift packages.

## [0.4.0]
>>>>>>> 2f768f63

- Improving progress reporting on notification while generating test files.
- Improving speed of file testing generation on large number of files sharing the same folders.
- Improving general throughput of I/O operations to reduce number of disk hits simultaneously.

## [0.3.5]

- Fixing error message when running 'Generate Test File(s)...' command from the command palette.

## [0.3.4]

- Now the "SwiftTestFileGen: Generate Test File(s)..." command opens up any existing test files for the selected source files that already exist on disk instead of silently terminating.

## [0.3.3]

- Renaming package to "Swift Test File Generator"

## [0.3.2]

- Now special characters in the test class name that where derived from the original source file are replaced with '_'.

## [0.3.1]

- Adding 'snippet' target type support.
- Disallowing special characters in patterns for `swiftTestFileGen.gotoTestFile.heuristicFilenamePattern`.

## [0.3.0]

- Fixing system, binary, and plugin targets not being recognized and resulting in Package.swift parse errors.
- Fixing package finding when creating test files for multiple files at once.

## [0.2.2]

- Fixing warnings being displayed despite no actual issues.

## [0.2.0]

- Added `swiftTestFileGen.gotoTestFile.heuristicFilenamePattern` and `swiftTestFileGen.gotoTestFile.useFilenameHeuristics` configurations that enable a simple file search pattern to be used for finding test files.

## [0.1.0]

- Now selecting files on workspaces with multiple Package.swift files correctly detects and creates test files respecting the packages;
- Fixed some issues with progress dialogs closing before work was really done.

## [0.0.1]

- Initial release<|MERGE_RESOLUTION|>--- conflicted
+++ resolved
@@ -2,20 +2,16 @@
 
 All notable changes to the "Swift Test File Generator" extension will be documented in this file.
 
-<<<<<<< HEAD
 ## [import-detection]
 
 - Adding `swiftTestFileGen.fileGen.emitImportDeclarations` configuration that enabled mirroring certain import declarations from the original source file into the test file.
 
-## [master]
-=======
 ## [0.4.1]
 
 - Adding a "[(current)/(total)]" progress to some steps of test file generation progress reporting.
 - Improving speed that large number of files are mapped to their respective Swift packages.
 
 ## [0.4.0]
->>>>>>> 2f768f63
 
 - Improving progress reporting on notification while generating test files.
 - Improving speed of file testing generation on large number of files sharing the same folders.
