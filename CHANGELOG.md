# Change Log

All notable changes to the "Swift Test File Generator" extension will be documented in this file.

<<<<<<< HEAD
## [Unreleased]

- Adding `swiftTestFileGen.fileGen.emitImportDeclarations` configuration that enabled mirroring certain import declarations from the original source file into the test file.
=======
## [master]

- Improving progress reporting on notification while generating test files.
- Improving speed of file testing generation on large number of files sharing the same folders.

## [0.3.5]

- Fixing error message when running 'Generate Test File(s)...' command from the command palette.

## [0.3.4]

- Now the "SwiftTestFileGen: Generate Test File(s)..." command opens up any existing test files for the selected source files that already exist on disk instead of silently terminating.
>>>>>>> 59f1d8e5

## [0.3.3]

- Renaming package to "Swift Test File Generator"

## [0.3.2]

- Now special characters in the test class name that where derived from the original source file are replaced with '_'.

## [0.3.1]

- Adding 'snippet' target type support.
- Disallowing special characters in patterns for `swiftTestFileGen.gotoTestFile.heuristicFilenamePattern`.

## [0.3.0]

- Fixing system, binary, and plugin targets not being recognized and resulting in Package.swift parse errors.
- Fixing package finding when creating test files for multiple files at once.

## [0.2.2]

- Fixing warnings being displayed despite no actual issues.

## [0.2.0]

- Added `swiftTestFileGen.gotoTestFile.heuristicFilenamePattern` and `swiftTestFileGen.gotoTestFile.useFilenameHeuristics` configurations that enable a simple file search pattern to be used for finding test files.

## [0.1.0]

- Now selecting files on workspaces with multiple Package.swift files correctly detects and creates test files respecting the packages;
- Fixed some issues with progress dialogs closing before work was really done.

## [0.0.1]

- Initial release<|MERGE_RESOLUTION|>--- conflicted
+++ resolved
@@ -2,11 +2,10 @@
 
 All notable changes to the "Swift Test File Generator" extension will be documented in this file.
 
-<<<<<<< HEAD
-## [Unreleased]
+## [import-detection]
 
 - Adding `swiftTestFileGen.fileGen.emitImportDeclarations` configuration that enabled mirroring certain import declarations from the original source file into the test file.
-=======
+
 ## [master]
 
 - Improving progress reporting on notification while generating test files.
@@ -19,7 +18,6 @@
 ## [0.3.4]
 
 - Now the "SwiftTestFileGen: Generate Test File(s)..." command opens up any existing test files for the selected source files that already exist on disk instead of silently terminating.
->>>>>>> 59f1d8e5
 
 ## [0.3.3]
 
