--- conflicted
+++ resolved
@@ -2,15 +2,11 @@
 
 All notable changes to the "Swift Test File Generator" extension will be documented in this file.
 
-<<<<<<< HEAD
 ## [test-to-source-command]
 
 - Adding 'Goto Source File...' that complements 'Goto Test File...' and works the opposite way.
 
-## [import-detection]
-=======
 ## [0.5.0]
->>>>>>> 720a1606
 
 - Adding `swiftTestFileGen.fileGen.emitImportDeclarations` configuration that enables copying import declarations from the original source file into the test file as a quick convenience.
 
