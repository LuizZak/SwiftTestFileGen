import * as assert from 'assert';
import * as vscode from 'vscode';
import { Configuration } from '../../../data/configurations/configuration';
import { makeTestContext, TestContext, TestVscodeWorkspaceEdit } from '../testMocks/testContext';
import { SwiftPackageManifest, SwiftTarget, TargetType } from '../../../data/swiftPackage';
import { groupBy } from '../../../groupBy';

export function setupTest(fileList: (string | vscode.Uri)[], configuration?: Configuration, stubPackage?: SwiftPackageManifest): TestContext {
    const context = makeTestContext(configuration);
    context.packageProvider.stubPackage = stubPackage;
<<<<<<< HEAD
    context.fileSystem.virtualFileDisk.createEntries(fileList);
=======

    for (const file of fileList) {
        const normalizedPath = file instanceof vscode.Uri ? file : vscode.Uri.file(file);

        // Detect directory paths by a trailing slash
        if (typeof file === "string" && file.endsWith("/")) {
            context.fileSystem.virtualFileDisk.createDirectory(normalizedPath);
        } else {
            context.fileSystem.virtualFileDisk.createFile(normalizedPath);
        }
    }
>>>>>>> 826d1090

    return context;
}

export function stubPackage(targets: SwiftTarget[] = [{ name: "Target", type: TargetType.Regular }, { name: "TargetTests", type: TargetType.Test }]): SwiftPackageManifest {
    return {
        name: "PackageName",
        targets: targets,
        toolsVersion: {
            _version: "5.4.0",
        },
    };
}

export function fileUris(...filePaths: string[]): vscode.Uri[] {
    return filePaths.map(fileUri);
}

export function fileUri(filePath: string): vscode.Uri {
    return vscode.Uri.file(filePath);
}

/** Asserts that no mutating actions have been performed on a given test context. */
export function assertNoActions(context: TestContext) {
    assert.strictEqual(context.workspace.saveOpenedDocument_calls.length, 0);
    assert.strictEqual(context.workspace.showTextDocument_calls.length, 0);

    if (context.workspace.makeWorkspaceEdit_calls.length > 0) {
        const calls = context.workspace.makeWorkspaceEdit_calls;

        for (const call of calls) {
            assert.strictEqual(call.createFile_calls.length, 0);
            assert.strictEqual(call.replaceDocumentText_calls.length, 0);
        }
    }
}

export type ShowFileArguments = [fileUri: vscode.Uri | string, options?: vscode.TextDocumentShowOptions];
/** Asserts that a given list of files have been requested to be shown in a given test context. */
export function assertShownFiles(context: TestContext, ...expected: ShowFileArguments[]) {
    // Map down to avoid comparing vscode.Uri by reference
    function _map(entry: ShowFileArguments): [filePath: string, options?: vscode.TextDocumentShowOptions] {
        if (typeof entry[0] === "string") {
            return [vscode.Uri.file(entry[0]).fsPath, entry[1]];
        }

        return [entry[0].fsPath, entry[1]];
    }

    assert.strictEqual(context.workspace.showTextDocument_calls.length, expected.length);

    assert.deepStrictEqual(
        context.workspace.showTextDocument_calls.map(_map),
        expected.map(_map)
    );
}

export function assertWorkspaceEditMatchesUnordered(wsEdit: TestVscodeWorkspaceEdit, expectedFiles: [uri: vscode.Uri | string, fileContents: string][]) {
    const filesCreated = wsEdit.createFile_calls;
    const textReplaced = wsEdit.replaceDocumentText_calls;

    const textReplaceByFileUri = groupBy(textReplaced, (file) => {
        return file[0];
    });

    assert.strictEqual(filesCreated.length, expectedFiles.length);
    if (filesCreated.length !== expectedFiles.length) {
        return;
    }

    for (let index = expectedFiles.length - 1; index >= 0; index--) {
        const [expectedFile, expectedContents] = expectedFiles[index];

        const expectedFilePath = expectedFile instanceof vscode.Uri ? expectedFile : vscode.Uri.file(expectedFile);
        const filesCreatedIndex = filesCreated.findIndex(f => f[0].fsPath === expectedFilePath.fsPath);
        if (filesCreatedIndex === -1) {
            assert.fail(
                `Expected to find file created at path ${expectedFile} but found none!`
            );
        }
        const [fileCreated,] = filesCreated[filesCreatedIndex];
        filesCreated.splice(filesCreatedIndex, 1);

        const fileReplaces = textReplaceByFileUri.get(fileCreated);
        if (!fileReplaces || fileReplaces.length === 0) {
            assert.fail(
                `Expected to find text replace entry for file ${expectedFile} with contents: ${expectedContents} but found none.`
            );
        }

        const fileReplace = fileReplaces[fileReplaces.length - 1];

        assert.strictEqual(fileReplace[1], expectedContents);
    }

    // Assert on unaccounted files
    if (filesCreated.length > 0) {
        const uris = filesCreated.map((file) => file[0]);

        assert.fail(
            `Found ${filesCreated.length} file(s) unaccounted for: ${uris}`
        );
    }
}<|MERGE_RESOLUTION|>--- conflicted
+++ resolved
@@ -8,21 +8,7 @@
 export function setupTest(fileList: (string | vscode.Uri)[], configuration?: Configuration, stubPackage?: SwiftPackageManifest): TestContext {
     const context = makeTestContext(configuration);
     context.packageProvider.stubPackage = stubPackage;
-<<<<<<< HEAD
     context.fileSystem.virtualFileDisk.createEntries(fileList);
-=======
-
-    for (const file of fileList) {
-        const normalizedPath = file instanceof vscode.Uri ? file : vscode.Uri.file(file);
-
-        // Detect directory paths by a trailing slash
-        if (typeof file === "string" && file.endsWith("/")) {
-            context.fileSystem.virtualFileDisk.createDirectory(normalizedPath);
-        } else {
-            context.fileSystem.virtualFileDisk.createFile(normalizedPath);
-        }
-    }
->>>>>>> 826d1090
 
     return context;
 }
