--- conflicted
+++ resolved
@@ -17,17 +17,6 @@
     cancellation?: vscode.CancellationToken
 ): Promise<void> {
 
-<<<<<<< HEAD
-export async function gotoTestFileCommand(
-    fileUri: vscode.Uri,
-    context: InvocationContext,
-    viewColumn: vscode.ViewColumn = vscode.ViewColumn.Active,
-    progress?: vscode.Progress<{ message?: string }>,
-    cancellation?: vscode.CancellationToken
-): Promise<void> {
-    
-=======
->>>>>>> 59f1d8e5
     const { fileUris, diagnostics } = await performFileSearch(fileUri, context, progress, cancellation);
 
     // Emit diagnostics
@@ -64,17 +53,10 @@
 async function performFileSearch(
     fileUri: vscode.Uri,
     context: InvocationContext,
-<<<<<<< HEAD
-    progress?: vscode.Progress<{ message?: string }>,
-    cancellation?: vscode.CancellationToken
-): Promise<TestFileSearchResult> {
-
-=======
     progress?: NestableProgress,
     cancellation?: vscode.CancellationToken
 ): Promise<TestFileSearchResult> {
     
->>>>>>> 59f1d8e5
     // Perform simple filename heuristic search, if enabled.
     outer:
     if (context.configuration.gotoTestFile.useFilenameHeuristics) {
@@ -170,13 +152,9 @@
         };
     }
 
-<<<<<<< HEAD
     const file = await pathManager.loadSourceFile(fileUri);
 
-    const { testFiles, diagnostics } = await suggestTestFiles([file], context.configuration, context, cancellation);
-=======
-    const { testFiles, diagnostics } = await suggestTestFiles([fileUri], context.packageProvider, progress, cancellation);
->>>>>>> 59f1d8e5
+    const { testFiles, diagnostics } = await suggestTestFiles([file], context.configuration, context, progress, cancellation);
 
     return {
         fileUris: testFiles.map(f => f.path),
