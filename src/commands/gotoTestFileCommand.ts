--- conflicted
+++ resolved
@@ -8,32 +8,7 @@
 import { suggestTestFiles } from '../testFileGeneration';
 
 export async function gotoTestFileCommand(fileUri: vscode.Uri, context: InvocationContext, viewColumn: vscode.ViewColumn = vscode.ViewColumn.Active, progress?: vscode.Progress<{ message?: string }>, cancellation?: vscode.CancellationToken): Promise<void> {
-<<<<<<< HEAD
     const [files, diagnostics] = await performFileSearch(fileUri, context, progress, cancellation);
-=======
-    progress?.report({ message: "Finding Swift package..." });
-
-    const pkgPath = await findSwiftPackagePath(fileUri, context.fileSystem);
-    if (pkgPath === null) {
-        vscode.window.showErrorMessage("Cannot find Package.swift manifest for the current workspace.");
-        return;
-    }
-
-    const pkg = await context.packageProvider.swiftPackageManifestForFile(fileUri, cancellation);
-
-    if (cancellation?.isCancellationRequested) {
-        throw new vscode.CancellationError();
-    }
-
-    const pkgRoot = context.fileSystem.joinPathUri(pkgPath, "..");
-
-    if (isTestFile(fileUri, pkgRoot, pkg)) {
-        vscode.window.showInformationMessage("Already in a test file!");
-        return;
-    }
-
-    const [files, diagnostics] = suggestTestFiles([fileUri], pkgRoot, pkg);
->>>>>>> 826d1090
 
     // Emit diagnostics
     emitDiagnostics(diagnostics);
@@ -129,7 +104,7 @@
         throw new vscode.CancellationError();
     }
 
-    const pkgRoot = vscode.Uri.joinPath(pkgPath, "..");
+    const pkgRoot = context.fileSystem.joinPathUri(pkgPath, "..");
 
     if (isTestFile(fileUri, pkgRoot, pkg)) {
         return [[], [{
