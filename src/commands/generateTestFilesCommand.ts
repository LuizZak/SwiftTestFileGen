import path = require('path');
import * as vscode from 'vscode';
import { mapPathsToSwiftPackages } from '../swiftPackageFinder';
import { joinSuggestedTestFileResults, suggestTestFiles, SuggestTestFilesResult } from '../suggestTestFiles';
import { emitDiagnostics } from '../data/testFileDiagnosticResult';
import { ConfirmationMode } from '../data/configurations/confirmationMode';
import { FileSystemInterface } from '../interfaces/fileSystemInterface';
import { InvocationContext } from '../interfaces/context';
import { deduplicateStable } from '../algorithms/dedupe';
import { monitorWithProgress, NestableProgress } from '../progress/nestableProgress';

export async function generateTestFilesCommand(
    fileUris: vscode.Uri[],
    confirmationMode: ConfirmationMode,
    context: InvocationContext,
    progress?: NestableProgress,
    cancellation?: vscode.CancellationToken
): Promise<vscode.Uri[]> {

    if (progress) {
        progress = progress.createChild(5);
        progress.unitsPerChild = 1;
    }

<<<<<<< HEAD
export async function generateTestFilesCommand(
    fileUris: vscode.Uri[],
    confirmationMode: ConfirmationMode,
    context: InvocationContext,
    progress?: vscode.Progress<{ message?: string }>,
    cancellation?: vscode.CancellationToken
): Promise<vscode.Uri[]> {

    progress?.report({ message: "Finding Swift package..." });
=======
    progress?.reportMessage("Finding Swift package...");
>>>>>>> 59f1d8e5

    const expandedFileUris = await expandSwiftFoldersInUris(
        fileUris,
        context.fileSystem,
        progress,
        cancellation
    );
    let swiftFiles = expandedFileUris.filter(fileUri => path.extname(fileUri.fsPath) === ".swift");

    // Deduplicate input files
    swiftFiles = deduplicateStable(swiftFiles, file => file.fsPath);

    if (swiftFiles.length === 0) {
        context.workspace.showWarningMessage("No .swift files found in selection");
        return [];
    }

    const needsConfirmation = await shouldRequestConfirmation(fileUris, context.fileSystem, confirmationMode);

    const [packagesMap, nonPackaged] = await mapPathsToSwiftPackages(swiftFiles, context.fileSystem, cancellation);

    if (cancellation?.isCancellationRequested) {
        throw new vscode.CancellationError();
    }

    if (packagesMap.size === 0 && nonPackaged.length > 0) {
        context.workspace.showWarningMessage('Did not find a Package.swift manifest to derive test paths from for the selected files!');
        return [];
    }

    const wsEdit = context.workspace.makeWorkspaceEdit();

    let results: SuggestTestFilesResult = {
        testFiles: [],
        diagnostics: []
    };
    
<<<<<<< HEAD
    for (const [pkgPath, packageFiles] of packagesMap) {
        const pkg = await context.packageProvider.swiftPackagePathManagerForFile(pkgPath, cancellation);
        const files = await Promise.all(packageFiles.map((file) => { return pkg.loadSourceFile(file); }));

        const result = await suggestTestFiles(files, context.configuration, context, cancellation);
=======
    const suggestTestFilesProgress = progress?.createChild(packagesMap.size);
    if (suggestTestFilesProgress) {
        suggestTestFilesProgress.unitsPerChild = 1;
    }

    for (const [_, packageFiles] of packagesMap) {
        const result = await suggestTestFiles(
            packageFiles,
            context.packageProvider,
            suggestTestFilesProgress,
            cancellation
        );
>>>>>>> 59f1d8e5
        results = joinSuggestedTestFileResults(results, result);
    }

    suggestTestFilesProgress?.complete();

    if (cancellation?.isCancellationRequested) {
        throw new vscode.CancellationError();
    }

    progress?.reportMessage("Generating test files...");

    const filesProgress = progress?.createChild(results.testFiles.length);
    
    // Emit diagnostics
    emitDiagnostics(results.diagnostics, context.workspace);

    const filesSuggested: vscode.Uri[] = [];

    var shownFirstFile = false;
    for (const testFile of results.testFiles) {
        filesProgress?.increment();

        // Ignore files that already exist
        if (await context.fileSystem.fileExists(testFile.path)) {
            // Show first file as a shortcut to 'Go to test file...' command.
            if (!shownFirstFile) {
                shownFirstFile = true;
                context.workspace.showTextDocument(testFile.path);
            }

            continue;
        }

        const createFileMetadata: vscode.WorkspaceEditEntryMetadata = {
            needsConfirmation: needsConfirmation,
            label: `Create a new test file for ${path.basename(testFile.originalFile.fsPath)}`
        };
        const insertMetadata: vscode.WorkspaceEditEntryMetadata = {
            needsConfirmation: needsConfirmation,
            label: "Insert boilerplate code for test file"
        };

        filesSuggested.push(testFile.path);

        wsEdit.createFile(testFile.path, { ignoreIfExists: true }, createFileMetadata);
        wsEdit.replaceDocumentText(testFile.path, testFile.contents, insertMetadata);
    }

    filesProgress?.complete();

    if (cancellation?.isCancellationRequested) {
        throw new vscode.CancellationError();
    }

    progress?.reportMessage("Waiting for user to accept workspace edit...");

    await wsEdit.applyWorkspaceEdit();

    // Find documents that where created
    const createdDocuments = await Promise.all(filesSuggested.map(async fileUri => {
        return await context.fileSystem.fileExists(fileUri);
    })).then(
        (documentsExists) => filesSuggested.filter((_, index) => documentsExists[index])
    );

    // Pre-save all files
    const savedDocuments = await Promise.all(createdDocuments.map(async fileUri => {
        await context.workspace.saveOpenedDocument(fileUri);

        return fileUri;
    }));
    
    progress?.incrementWithMessage("Done!");

    // Move focus to first file created
    if (createdDocuments.length > 0) {
        await context.workspace.showTextDocument(createdDocuments[0]);
    }

    progress?.complete();
    
    return savedDocuments;
}

async function shouldRequestConfirmation(
    fileUris: vscode.Uri[],
    fileSystem: FileSystemInterface,
    confirmationMode: ConfirmationMode
): Promise<boolean> {

    switch (confirmationMode) {
        case ConfirmationMode.always:
            return true;

        case ConfirmationMode.never:
            return false;

        case ConfirmationMode.onlyIfMultiFile:
            if (fileUris.length > 1) {
                return true;
            }

            for (const fileUri of fileUris) {
                if (await fileSystem.isDirectoryUri(fileUri)) {
                    return true;
                }
            }

            return false;

        case ConfirmationMode.onlyOnDirectories:
            for (const fileUri of fileUris) {
                if (await fileSystem.isDirectoryUri(fileUri)) {
                    return true;
                }
            }

            return false;

        default:
            return true;
    }
}

/**
 * Returns a new list of of filesystem Uris by expanding folders in the input list to all .swift files
 * contained within the folders.
 */
async function expandSwiftFoldersInUris(
    fileUris: vscode.Uri[],
    fileSystem: FileSystemInterface,
    progress?: NestableProgress,
    cancellation?: vscode.CancellationToken
): Promise<vscode.Uri[]> {

    const promisesProgress = progress?.createChild(fileUris.length, undefined, "Expanding paths...");

    const promises = fileUris.map(async (fileUri) => {
        if (cancellation?.isCancellationRequested) {
            throw new vscode.CancellationError();
        }
        
        if (await fileSystem.fileExists(fileUri)) {
            return [fileUri];
        }

        if (await fileSystem.isDirectoryUri(fileUri)) {
            const pattern = new vscode.RelativePattern(fileUri, "**/*.swift");
            const files = await fileSystem.findFiles(pattern);

            return files;
        }

        return [];
    });

    const result = await Promise.all(monitorWithProgress(promises, promisesProgress, 1));
    return result.flat();
}<|MERGE_RESOLUTION|>--- conflicted
+++ resolved
@@ -22,19 +22,7 @@
         progress.unitsPerChild = 1;
     }
 
-<<<<<<< HEAD
-export async function generateTestFilesCommand(
-    fileUris: vscode.Uri[],
-    confirmationMode: ConfirmationMode,
-    context: InvocationContext,
-    progress?: vscode.Progress<{ message?: string }>,
-    cancellation?: vscode.CancellationToken
-): Promise<vscode.Uri[]> {
-
-    progress?.report({ message: "Finding Swift package..." });
-=======
     progress?.reportMessage("Finding Swift package...");
->>>>>>> 59f1d8e5
 
     const expandedFileUris = await expandSwiftFoldersInUris(
         fileUris,
@@ -72,26 +60,21 @@
         diagnostics: []
     };
     
-<<<<<<< HEAD
+    const suggestTestFilesProgress = progress?.createChild(packagesMap.size);
+    if (suggestTestFilesProgress) {
+        suggestTestFilesProgress.unitsPerChild = 1;
+    }
+
     for (const [pkgPath, packageFiles] of packagesMap) {
         const pkg = await context.packageProvider.swiftPackagePathManagerForFile(pkgPath, cancellation);
         const files = await Promise.all(packageFiles.map((file) => { return pkg.loadSourceFile(file); }));
-
-        const result = await suggestTestFiles(files, context.configuration, context, cancellation);
-=======
-    const suggestTestFilesProgress = progress?.createChild(packagesMap.size);
-    if (suggestTestFilesProgress) {
-        suggestTestFilesProgress.unitsPerChild = 1;
-    }
-
-    for (const [_, packageFiles] of packagesMap) {
         const result = await suggestTestFiles(
-            packageFiles,
-            context.packageProvider,
+            files,
+            context.configuration,
+            context,
             suggestTestFilesProgress,
             cancellation
         );
->>>>>>> 59f1d8e5
         results = joinSuggestedTestFileResults(results, result);
     }
 
