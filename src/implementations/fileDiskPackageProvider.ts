--- conflicted
+++ resolved
@@ -9,15 +9,11 @@
 
 /** Provides Swift package manifest by invoking `swift package dump-package` on a file path. */
 export class FileDiskPackageProvider implements PackageProviderInterface {
-<<<<<<< HEAD
-    constructor(public fileSystem: FileSystemInterface, public toolchain: SwiftToolchainInterface) {
-=======
     private packageCachePerDirectory: Map<string, Promise<SwiftPackageManifest>> = new Map();
     private packagePathCachePerDirectory: Map<string, Promise<vscode.Uri | null>> = new Map();
 
-    constructor(public fileSystem: FileSystemInterface) {
+    constructor(public fileSystem: FileSystemInterface, public toolchain: SwiftToolchainInterface) {
 
->>>>>>> 59f1d8e5
     }
 
     /**
@@ -25,41 +21,21 @@
      * process within a given file's containing directory.
      */
     async swiftPackageManifestForFile(fileUri: vscode.Uri, cancellation?: vscode.CancellationToken): Promise<SwiftPackageManifest> {
-        const packageStr = await this.toolchain.dumpPackage(fileUri, cancellation);
-
-<<<<<<< HEAD
-        return SwiftPackageManifestParser.toSwiftPackageManifest(packageStr);
-=======
+        
+        const directory = path.dirname(fileUri.path);
+        
         const cached = this.packageCachePerDirectory.get(directory);
         if (cached) {
             return cached;
         }
 
-        const promise = new Promise<string>((resolve, reject) => {
-            const childProc = exec("swift package dump-package", { cwd: directory }, function (err, stdout, stderr) {
-                if (err !== null) {
-                    throw err;
-                }
-                if (stderr !== '') {
-                    reject(stderr);
-                }
-
-                resolve(stdout.trim());
-            });
-
-            cancellation?.onCancellationRequested(() => {
-                reject(new vscode.CancellationError());
-
-                childProc.kill();
-            });
-        }).then((response) => {
-            return SwiftPackageManifestParser.toSwiftPackageManifest(response);
+        const promise = this.toolchain.dumpPackage(fileUri, cancellation).then((packageStr) => {
+            return SwiftPackageManifestParser.toSwiftPackageManifest(packageStr);
         });
-
+        
         this.packageCachePerDirectory.set(directory, promise);
 
         return promise;
->>>>>>> 59f1d8e5
     }
 
     async swiftPackagePathManagerForFile(fileUri: vscode.Uri, cancellation?: vscode.CancellationToken): Promise<SwiftPackagePathsManager> {
