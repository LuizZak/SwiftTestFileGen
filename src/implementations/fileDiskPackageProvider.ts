--- conflicted
+++ resolved
@@ -4,25 +4,18 @@
 import { PackageProviderInterface } from "../interfaces/packageProviderInterface";
 import { FileSystemInterface } from '../interfaces/fileSystemInterface';
 import { SwiftPackagePathsManager } from '../swiftPackagePathsManager';
-<<<<<<< HEAD
 import { SwiftToolchainInterface } from '../interfaces/swiftToolchainInterface';
-=======
 import { isSubdirectory } from '../pathUtils';
 import * as definitions from '../definitions';
->>>>>>> 2f768f63
 
 /** Provides Swift package manifest by invoking `swift package dump-package` on a file path. */
 export class FileDiskPackageProvider implements PackageProviderInterface {
     private packageCachePerDirectory: Map<string, Promise<SwiftPackageManifest>> = new Map();
     private packagePathCachePerDirectory: Map<string, Promise<vscode.Uri | null>> = new Map();
 
-<<<<<<< HEAD
-    constructor(public fileSystem: FileSystemInterface, public toolchain: SwiftToolchainInterface) {
-=======
     private packageManagerCache: Map<string, SwiftPackagePathsManager> = new Map();
 
-    constructor(public fileSystem: FileSystemInterface) {
->>>>>>> 2f768f63
+    constructor(public fileSystem: FileSystemInterface, public toolchain: SwiftToolchainInterface) {
 
     }
 
