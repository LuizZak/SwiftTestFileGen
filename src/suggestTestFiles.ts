--- conflicted
+++ resolved
@@ -225,30 +225,17 @@
 
         fb.line("import XCTest");
         fb.ensureEmptyLineSeparation();
-        fb.lines(importLine);
+        fb.lines(...importLines);
         fb.ensureEmptyLineSeparation();
         fb.putEmptyClass(testClassName, ["XCTestCase"]);
 
         const result: SwiftTestFile = {
             name: testFileName,
             path: fullTestFilePath,
-<<<<<<< HEAD
             originalFile: file.path,
             existsOnDisk: false,
             suggestedImports: detectedImports,
-            contents:
-                `import XCTest
-
-${importLines.join("\n")}
-
-class ${testClassName}: XCTestCase {
-
-}
-`
-=======
-            originalFile: filePath,
             contents: fb.build()
->>>>>>> d269e5b5
         };
 
         return {
