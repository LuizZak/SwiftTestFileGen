--- conflicted
+++ resolved
@@ -88,22 +88,14 @@
         const testClassName = replaceSpecialCharactersForTestName(`${fileNameWithoutExt}Tests`);
         const testFileName = `${fileNameWithoutExt}Tests.swift`;
 
-<<<<<<< HEAD
-        const target = await pkg.targetForFilePath(file.path);
+        const target = pkg.targetForFilePath(file.path);
         const targetName = target?.name ?? await pkg.targetNameFromFilePath(file.path);
-=======
-        const target = pkg.targetForFilePath(filePath);
-        const targetName = target?.name ?? await pkg.targetNameFromFilePath(filePath);
->>>>>>> 773339cc
         const testTarget = pkg.testTargetForTarget(target);
         const testsPath = await pkg.availableTestsPath();
 
         // Compute relative paths to maintain directory substructure in tests folder
         let fileRelativeDirPath: string;
-<<<<<<< HEAD
         const fileDir = path.dirname(file.path.fsPath);
-=======
-        const fileDir = path.dirname(filePath.fsPath);
 
         // Priority when finding root target path to compute relative paths onto:
         // 1. Target w/ explicit path
@@ -111,7 +103,6 @@
         // 3. Deduced target name from path in the form './Sources/Target/File.swift'
         // 4. Make path relative to first existing default sources subfolder
 
->>>>>>> 773339cc
         if (typeof target?.path === "string") {
             fileRelativeDirPath = path.relative(path.join(pkg.packageRoot.fsPath, target.path), fileDir);
         } else if (target) {
