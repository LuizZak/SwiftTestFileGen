--- conflicted
+++ resolved
@@ -63,19 +63,4 @@
 
 - Now the "SwiftTestFileGen: Generate Test File(s)..." command opens up any existing test files for the selected source files that already exist on disk instead of silently terminating.
 
-### 0.3.3
-
-<<<<<<< HEAD
-=======
-- Renaming package to "Swift Test File Generator"
-
-### 0.3.2
-
-- Now special characters in the test class name that where derived from the original source file are replaced with '_'.
-
-### 0.3.1
-
-- Adding 'snippet' target type support.
-
->>>>>>> 59f1d8e5
 Full changelog available at: [CHANGELOG.md](CHANGELOG.md)